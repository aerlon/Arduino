--- conflicted
+++ resolved
@@ -149,7 +149,7 @@
   size_t size_to_send = content.length();
   size_t size_sent = 0;
   while(size_to_send) {
-    const size_t unit_size = PAYLOAD_UNIT_SIZE;
+    const size_t unit_size = HTTP_DOWNLOAD_UNIT_SIZE;
     size_t will_send = (size_to_send < unit_size) ? size_to_send : unit_size;
     size_t sent = _currentClient.write(content.c_str() + size_sent, will_send);
     size_to_send -= sent;
@@ -192,280 +192,6 @@
   return false;
 }
 
-<<<<<<< HEAD
-=======
-void ESP8266WebServer::_parseArguments(String data) {
-#ifdef DEBUG
-  DEBUG_OUTPUT.print("args: ");
-  DEBUG_OUTPUT.println(data);
-#endif
-  if (_currentArgs)
-    delete[] _currentArgs;
-  _currentArgs = 0;
-  if (data.length() == 0) {
-    _currentArgCount = 0;
-    return;
-  }
-  _currentArgCount = 1;
-
-  for (int i = 0; i < data.length(); ) {
-    i = data.indexOf('&', i);
-    if (i == -1)
-      break;
-    ++i;
-    ++_currentArgCount;
-  }
-#ifdef DEBUG
-  DEBUG_OUTPUT.print("args count: ");
-  DEBUG_OUTPUT.println(_currentArgCount);
-#endif
-
-  _currentArgs = new RequestArgument[_currentArgCount];
-  int pos = 0;
-  int iarg;
-  for (iarg = 0; iarg < _currentArgCount;) {
-    int equal_sign_index = data.indexOf('=', pos);
-    int next_arg_index = data.indexOf('&', pos);
-#ifdef DEBUG
-    DEBUG_OUTPUT.print("pos ");
-    DEBUG_OUTPUT.print(pos);
-    DEBUG_OUTPUT.print("=@ ");
-    DEBUG_OUTPUT.print(equal_sign_index);
-    DEBUG_OUTPUT.print(" &@ ");
-    DEBUG_OUTPUT.println(next_arg_index);
-#endif
-    if ((equal_sign_index == -1) || ((equal_sign_index > next_arg_index) && (next_arg_index != -1))) {
-#ifdef DEBUG
-      DEBUG_OUTPUT.print("arg missing value: ");
-      DEBUG_OUTPUT.println(iarg);
-#endif
-      if (next_arg_index == -1)
-        break;
-      pos = next_arg_index + 1;
-      continue;
-    }
-    RequestArgument& arg = _currentArgs[iarg];
-    arg.key = data.substring(pos, equal_sign_index);
-    arg.value = data.substring(equal_sign_index + 1, next_arg_index);
-#ifdef DEBUG
-    DEBUG_OUTPUT.print("arg ");
-    DEBUG_OUTPUT.print(iarg);
-    DEBUG_OUTPUT.print(" key: ");
-    DEBUG_OUTPUT.print(arg.key);
-    DEBUG_OUTPUT.print(" value: ");
-    DEBUG_OUTPUT.println(arg.value);
-#endif
-    ++iarg;
-    if (next_arg_index == -1)
-      break;
-    pos = next_arg_index + 1;
-  }
-  _currentArgCount = iarg;
-#ifdef DEBUG
-  DEBUG_OUTPUT.print("args count: ");
-  DEBUG_OUTPUT.println(_currentArgCount);
-#endif
-
-}
-
-void ESP8266WebServer::_uploadWriteByte(uint8_t b){
-  if(_currentUpload.buflen == HTTP_UPLOAD_BUFLEN){
-    if(_fileUploadHandler) _fileUploadHandler();
-    _currentUpload.size += _currentUpload.buflen;
-    _currentUpload.buflen = 0;
-  }
-  _currentUpload.buf[_currentUpload.buflen++] = b;
-}
-
-void ESP8266WebServer::_parseForm(WiFiClient& client, String boundary, uint32_t len){
-  
-#ifdef DEBUG
-  DEBUG_OUTPUT.print("Parse Form: Boundary: ");
-  DEBUG_OUTPUT.print(boundary);
-  DEBUG_OUTPUT.print("Length: ");
-  DEBUG_OUTPUT.println(len);
-#endif
-  String line;
-  line = client.readStringUntil('\r');
-  client.readStringUntil('\n');
-  //start reading the form
-  if(line == ("--"+boundary)){
-    RequestArgument* postArgs = new RequestArgument[32];
-    int postArgsLen = 0;
-    while(1){
-      String argName;
-      String argValue;
-      String argType;
-      String argFilename;
-      bool argIsFile = false;
-      
-      line = client.readStringUntil('\r');
-      client.readStringUntil('\n');
-      if(line.startsWith("Content-Disposition")){
-        int nameStart = line.indexOf('=');
-        if(nameStart != -1){
-          argName = line.substring(nameStart+2);
-          nameStart = argName.indexOf('=');
-          if(nameStart == -1){
-            argName = argName.substring(0, argName.length() - 1);
-          } else {
-            argFilename = argName.substring(nameStart+2, argName.length() - 1);
-            argName = argName.substring(0, argName.indexOf('"'));
-            argIsFile = true;
-  #ifdef DEBUG
-            DEBUG_OUTPUT.print("PostArg FileName: ");
-            DEBUG_OUTPUT.println(argFilename);
-  #endif
-            //use GET to set the filename if uploading using blob
-            if(argFilename == "blob" && hasArg("filename")) argFilename = arg("filename");
-          }
-  #ifdef DEBUG
-          DEBUG_OUTPUT.print("PostArg Name: ");
-          DEBUG_OUTPUT.println(argName);
-  #endif
-          argType = "text/plain";
-          line = client.readStringUntil('\r');
-          client.readStringUntil('\n');
-          if(line.startsWith("Content-Type")){
-            argType = line.substring(line.indexOf(':')+2);
-            //skip next line
-            client.readStringUntil('\r');
-            client.readStringUntil('\n');
-          }
-  #ifdef DEBUG
-          DEBUG_OUTPUT.print("PostArg Type: ");
-          DEBUG_OUTPUT.println(argType);
-  #endif
-          if(!argIsFile){
-            while(1){
-              line = client.readStringUntil('\r');
-              client.readStringUntil('\n');
-              if(line.startsWith("--"+boundary)) break;
-              if(argValue.length() > 0) argValue += "\n";
-              argValue += line;
-            }
-  #ifdef DEBUG
-            DEBUG_OUTPUT.print("PostArg Value: ");
-            DEBUG_OUTPUT.println(argValue);
-            DEBUG_OUTPUT.println();
-  #endif
-            
-            RequestArgument& arg = postArgs[postArgsLen++];
-            arg.key = argName;
-            arg.value = argValue;
-            
-            if(line == ("--"+boundary+"--")){
-  #ifdef DEBUG
-              DEBUG_OUTPUT.println("Done Parsing POST");
-  #endif
-              break;
-            }
-          } else {
-            _currentUpload.status = UPLOAD_FILE_START;
-            _currentUpload.name = argName;
-            _currentUpload.filename = argFilename;
-            _currentUpload.type = argType;
-            _currentUpload.size = 0;
-            _currentUpload.buflen = 0;
-#ifdef DEBUG
-            DEBUG_OUTPUT.print("Start File: ");
-            DEBUG_OUTPUT.print(_currentUpload.filename);
-            DEBUG_OUTPUT.print(" Type: ");
-            DEBUG_OUTPUT.println(_currentUpload.type);
-#endif
-            if(_fileUploadHandler) _fileUploadHandler();
-            _currentUpload.status = UPLOAD_FILE_WRITE;
-            uint8_t argByte = client.read();
-readfile:
-            while(argByte != 0x0D){
-              _uploadWriteByte(argByte);
-              argByte = client.read();
-            }
-            
-            argByte = client.read();
-            if(argByte == 0x0A){
-              argByte = client.read();
-              if((char)argByte != '-'){
-                //continue reading the file
-                _uploadWriteByte(0x0D);
-                _uploadWriteByte(0x0A);
-                goto readfile;
-              } else {
-                argByte = client.read();
-                if((char)argByte != '-'){
-                  //continue reading the file
-                  _uploadWriteByte(0x0D);
-                  _uploadWriteByte(0x0A);
-                  _uploadWriteByte((uint8_t)('-'));
-                  goto readfile;
-                }
-              }
-              
-              uint8_t endBuf[boundary.length()];
-              client.readBytes(endBuf, boundary.length());
-              
-              if(strstr((const char*)endBuf, (const char*)(boundary.c_str())) != NULL){
-                if(_fileUploadHandler) _fileUploadHandler();
-                _currentUpload.size += _currentUpload.buflen;
-                _currentUpload.status = UPLOAD_FILE_END;
-                if(_fileUploadHandler) _fileUploadHandler();
-#ifdef DEBUG
-                DEBUG_OUTPUT.print("End File: ");
-                DEBUG_OUTPUT.print(_currentUpload.filename);
-                DEBUG_OUTPUT.print(" Type: ");
-                DEBUG_OUTPUT.print(_currentUpload.type);
-                DEBUG_OUTPUT.print(" Size: ");
-                DEBUG_OUTPUT.println(_currentUpload.size);
-#endif
-                line = client.readStringUntil(0x0D);
-                client.readStringUntil(0x0A);
-                if(line == "--"){
-#ifdef DEBUG
-                  DEBUG_OUTPUT.println("Done Parsing POST");
-#endif
-                  break;
-                }
-                continue;
-              } else {
-                _uploadWriteByte(0x0D);
-                _uploadWriteByte(0x0A);
-                uint32_t i = 0;
-                while(i < boundary.length()){
-                  _uploadWriteByte(endBuf[i++]);
-                }
-                argByte = client.read();
-                goto readfile;
-              }
-            } else {
-              _uploadWriteByte(0x0D);
-              goto readfile;
-            }
-            break;
-          }
-        }
-      }
-    }
-    
-    int iarg;
-    int totalArgs = ((32 - postArgsLen) < _currentArgCount)?(32 - postArgsLen):_currentArgCount;
-    for (iarg = 0; iarg < totalArgs; iarg++){
-      RequestArgument& arg = postArgs[postArgsLen++];
-      arg.key = _currentArgs[iarg].key;
-      arg.value = _currentArgs[iarg].value;
-    }
-    if (_currentArgs) delete[] _currentArgs;
-    _currentArgs = new RequestArgument[postArgsLen];
-    for (iarg = 0; iarg < postArgsLen; iarg++){
-      RequestArgument& arg = _currentArgs[iarg];
-      arg.key = postArgs[iarg].key;
-      arg.value = postArgs[iarg].value;
-    }
-    _currentArgCount = iarg;
-    if (postArgs) delete[] postArgs;
-  }
-}
-
->>>>>>> dea91ca6
 void ESP8266WebServer::onFileUpload(THandlerFunction fn) {
   _fileUploadHandler = fn;
 }
